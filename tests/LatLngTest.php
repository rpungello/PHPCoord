<?php

namespace PHPCoord;

class LatLngTest extends \PHPUnit_Framework_TestCase
{

    public function testToString()
    {

        $LatLng = new LatLng(51.54105, -0.12319, RefEll::Airy1830());
        $expected = "(51.54105, -0.12319)";

        self::assertEquals($expected, $LatLng->__toString());
    }

    public function testOSRefWorkHQ()
    {

        $LatLng = new LatLng(51.54105, -0.12319, RefEll::Airy1830());
        $OSRef = $LatLng->toOSRef();

        $expected = "(530140, 184184)";

        self::assertEquals($expected, $OSRef->__toString());
    }

    public function testOSRefOSWorkedExample()
    {

        $LatLng = new LatLng(52.65757, 1.71792, RefEll::Airy1830());
        $OSRef = $LatLng->toOSRef();

        $expected = "(651410, 313177)";

        self::assertEquals($expected, $OSRef->__toString());
    }


    /**
     * @expectedException \PHPUnit_Framework_Error_Warning
     */
    public function testOSRefOSWorkedBadEllipsoid()
    {

        $LatLng = new LatLng(12.3, 12.3, RefEll::Clarke1866());
        $OSRef = $LatLng->toOSRef();
    }

    /**
     * @expectedException \PHPUnit_Framework_Error_Warning
     */
    public function testOSGB36ToWGS84BadEllipsoid()
    {

        $LatLng = new LatLng(12.3, 12.3, RefEll::Heyford1924());
        $LatLng->OSGB36ToWGS84();
    }

    /**
     * @expectedException \PHPUnit_Framework_Error_Warning
     */
    public function testWGS84ToOSGB36BadEllipsoid()
    {

        $LatLng = new LatLng(12.3, 12.3, RefEll::Clarke1866());
        $LatLng->WGS84ToOSGB36();
    }

    public function testWGS84ToED50()
    {

        $LatLng = new LatLng(12.3, 12.3, RefEll::WGS84());
        $LatLng->WGS84ToED50();

        $expected = "(12.30121, 12.30071)";
        self::assertEquals($expected, $LatLng->__toString());
    }

    /**
     * @expectedException \PHPUnit_Framework_Error_Warning
     */
    public function testWGS84ToED50BadEllipsoid()
    {

        $LatLng = new LatLng(12.3, 12.3, RefEll::Bessel1841());
        $LatLng->WGS84ToED50();
    }

    public function testED50ToWGS84()
    {

        $LatLng = new LatLng(12.30121, 12.30071, RefEll::Heyford1924());
        $LatLng->ED50ToWGS84();

        $expected = "(12.30069, 12.3)";
        self::assertEquals($expected, $LatLng->__toString());
    }

    /**
     * @expectedException \PHPUnit_Framework_Error_Warning
     */
    public function testED50ToWGS84BadEllipsoid()
    {

        $LatLng = new LatLng(12.3, 12.3, RefEll::GRS80());
        $LatLng->ED50ToWGS84();
    }

    public function testWGS84ToNAD27()
    {

        $LatLng = new LatLng(12.3, 12.3, RefEll::WGS84());
        $LatLng->WGS84ToNAD27();

        $expected = "(12.29939, 12.29855)";
        self::assertEquals($expected, $LatLng->__toString());
    }

    /**
     * @expectedException \PHPUnit_Framework_Error_Warning
     */
    public function testWGS84ToNAD27BadEllipsoid()
    {

        $LatLng = new LatLng(12.3, 12.3, RefEll::International1924());
        $LatLng->WGS84ToNAD27();
    }

    public function testNAD27ToWGS84()
    {

        $LatLng = new LatLng(12.3, 12.3, RefEll::Clarke1866());
        $LatLng->NAD27ToWGS84();

        $expected = "(12.30061, 12.30145)";
        self::assertEquals($expected, $LatLng->__toString());
    }

    /**
     * @expectedException \PHPUnit_Framework_Error_Warning
     */
    public function testNAD27ToWGS84BadEllipsoid()
    {

        $LatLng = new LatLng(12.3, 12.3, RefEll::International1924());
        $LatLng->NAD27ToWGS84();
    }

    public function testUTMRefWorkHQ()
    {

        $LatLng = new LatLng(51.54105, -0.12319, RefEll::Airy1830());
        $LatLng->OSGB36ToWGS84();
        $UTMRef = $LatLng->toUTMRef();

        $expected = "30U 699375 5713970";

        self::assertEquals($expected, $UTMRef->__toString());
    }

    public function testUTMRefSydney()
    {

        $LatLng = new LatLng(-33.859972, 151.211111, RefEll::WGS84());
        $UTMRef = $LatLng->toUTMRef();

        $expected = "56H 334519 6251930";

        self::assertEquals($expected, $UTMRef->__toString());
    }

    /**
     * @expectedException \OutOfRangeException
     */
    public function testUTMRefArtic()
    {

        $LatLng = new LatLng(84.00001, 123, RefEll::WGS84());
        $UTMRef = $LatLng->toUTMRef();
    }

    /**
     * @expectedException \OutOfRangeException
     */
    public function testUTMRefAntartic()
    {

        $LatLng = new LatLng(-80.00001, 123, RefEll::WGS84());
        $UTMRef = $LatLng->toUTMRef();
    }

    public function testDistanceLatLngWorkHQtoCharingCross()
    {

        $work = new LatLng(51.54105, -0.12319, RefEll::WGS84());
        $charingCross = new LatLng(51.507977, -0.124588, RefEll::WGS84());

        $expected = 3678.49665;

        self::assertEquals($expected, $work->distance($charingCross));
    }

    /**
     * @expectedException \PHPUnit_Framework_Error_Warning
     */
    public function testDistanceDifferentEllipsoids()
    {

        $work = new LatLng(51.54105, -0.12319, RefEll::Airy1830());
        $charingCross = new LatLng(51.507977, -0.124588, RefEll::WGS84());

        $expected = 3678.49665;

        self::assertEquals($expected, $work->distance($charingCross));
    }

<<<<<<< HEAD
=======
    public function testNoopTransformSanFrancisco()
    {
        $LatLng = new LatLng(37.783333, -122.416667);
        $LatLngTrans=clone $LatLng;

        $LatLngTrans->transformDatum(RefEll::GRS80(), RefEll::GRS80(), 0, 0, 0, 0, 0, 0, 0);

        $this->assertEquals($LatLng->lat,$LatLngTrans->lat,'Latitude transform failed');
        $this->assertEquals($LatLng->lng,$LatLngTrans->lng,'Longitude transform failed');
    }

    public function testNoopTransformSydney()
    {
        $LatLng = new LatLng(-33.859972, 151.211111);
        $LatLngTrans=clone $LatLng;

        $LatLngTrans->transformDatum(RefEll::GRS80(), RefEll::GRS80(), 0, 0, 0, 0, 0, 0, 0);

        $this->assertEquals($LatLng->lat,$LatLngTrans->lat,'Latitude transform failed');
        $this->assertEquals($LatLng->lng,$LatLngTrans->lng,'Longitude transform failed');
    }

    public function testNoopTransformLondon()
    {
        $LatLng = new LatLng(51.54105, -0.12319);
        $LatLngTrans=clone $LatLng;

        $LatLngTrans->transformDatum(RefEll::GRS80(), RefEll::GRS80(), 0, 0, 0, 0, 0, 0, 0);

        $this->assertEquals($LatLng->lat,$LatLngTrans->lat,'Latitude transform failed');
        $this->assertEquals($LatLng->lng,$LatLngTrans->lng,'Longitude transform failed');
    }

    public function testNoopTransformTokyo()
    {
        $LatLng = new LatLng(35.694668, 139.693122);
        $LatLngTrans=clone $LatLng;

        $LatLngTrans->transformDatum(RefEll::GRS80(), RefEll::GRS80(), 0, 0, 0, 0, 0, 0, 0);

        $this->assertEquals($LatLng->lat,$LatLngTrans->lat,'Latitude transform failed');
        $this->assertEquals($LatLng->lng,$LatLngTrans->lng,'Longitude transform failed');
    }

    public function testNoopTransformCapeTown()
    {
        $LatLng = new LatLng(-33.925278, 18.423889);
        $LatLngTrans=clone $LatLng;

        $LatLngTrans->transformDatum(RefEll::GRS80(), RefEll::GRS80(), 0, 0, 0, 0, 0, 0, 0);

        $this->assertEquals($LatLng->lat,$LatLngTrans->lat,'Latitude transform failed');
        $this->assertEquals($LatLng->lng,$LatLngTrans->lng,'Longitude transform failed');
    }

    public function testNoopTransformNewYork()
    {
        $LatLng = new LatLng(40.7127, -74.0059);
        $LatLngTrans=clone $LatLng;

        $LatLngTrans->transformDatum(RefEll::GRS80(), RefEll::GRS80(), 0, 0, 0, 0, 0, 0, 0);

        $this->assertEquals($LatLng->lat,$LatLngTrans->lat,'Latitude transform failed');
        $this->assertEquals($LatLng->lng,$LatLngTrans->lng,'Longitude transform failed');
    }

>>>>>>> 07daecdc
}<|MERGE_RESOLUTION|>--- conflicted
+++ resolved
@@ -215,11 +215,10 @@
         self::assertEquals($expected, $work->distance($charingCross));
     }
 
-<<<<<<< HEAD
-=======
+
     public function testNoopTransformSanFrancisco()
     {
-        $LatLng = new LatLng(37.783333, -122.416667);
+        $LatLng = new LatLng(37.783333, -122.416667, RefEll::GRS80());
         $LatLngTrans=clone $LatLng;
 
         $LatLngTrans->transformDatum(RefEll::GRS80(), RefEll::GRS80(), 0, 0, 0, 0, 0, 0, 0);
@@ -230,7 +229,7 @@
 
     public function testNoopTransformSydney()
     {
-        $LatLng = new LatLng(-33.859972, 151.211111);
+        $LatLng = new LatLng(-33.859972, 151.211111, RefEll::GRS80());
         $LatLngTrans=clone $LatLng;
 
         $LatLngTrans->transformDatum(RefEll::GRS80(), RefEll::GRS80(), 0, 0, 0, 0, 0, 0, 0);
@@ -241,7 +240,7 @@
 
     public function testNoopTransformLondon()
     {
-        $LatLng = new LatLng(51.54105, -0.12319);
+        $LatLng = new LatLng(51.54105, -0.12319, RefEll::GRS80());
         $LatLngTrans=clone $LatLng;
 
         $LatLngTrans->transformDatum(RefEll::GRS80(), RefEll::GRS80(), 0, 0, 0, 0, 0, 0, 0);
@@ -252,7 +251,7 @@
 
     public function testNoopTransformTokyo()
     {
-        $LatLng = new LatLng(35.694668, 139.693122);
+        $LatLng = new LatLng(35.694668, 139.693122, RefEll::GRS80());
         $LatLngTrans=clone $LatLng;
 
         $LatLngTrans->transformDatum(RefEll::GRS80(), RefEll::GRS80(), 0, 0, 0, 0, 0, 0, 0);
@@ -263,7 +262,7 @@
 
     public function testNoopTransformCapeTown()
     {
-        $LatLng = new LatLng(-33.925278, 18.423889);
+        $LatLng = new LatLng(-33.925278, 18.423889, RefEll::GRS80());
         $LatLngTrans=clone $LatLng;
 
         $LatLngTrans->transformDatum(RefEll::GRS80(), RefEll::GRS80(), 0, 0, 0, 0, 0, 0, 0);
@@ -274,14 +273,13 @@
 
     public function testNoopTransformNewYork()
     {
-        $LatLng = new LatLng(40.7127, -74.0059);
-        $LatLngTrans=clone $LatLng;
-
-        $LatLngTrans->transformDatum(RefEll::GRS80(), RefEll::GRS80(), 0, 0, 0, 0, 0, 0, 0);
-
-        $this->assertEquals($LatLng->lat,$LatLngTrans->lat,'Latitude transform failed');
-        $this->assertEquals($LatLng->lng,$LatLngTrans->lng,'Longitude transform failed');
-    }
-
->>>>>>> 07daecdc
+        $LatLng = new LatLng(40.7127, -74.0059, RefEll::GRS80());
+        $LatLngTrans=clone $LatLng;
+
+        $LatLngTrans->transformDatum(RefEll::GRS80(), RefEll::GRS80(), 0, 0, 0, 0, 0, 0, 0);
+
+        $this->assertEquals($LatLng->lat,$LatLngTrans->lat,'Latitude transform failed');
+        $this->assertEquals($LatLng->lng,$LatLngTrans->lng,'Longitude transform failed');
+    }
+
 }